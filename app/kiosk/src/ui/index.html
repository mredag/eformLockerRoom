<!DOCTYPE html>
<html lang="tr">
<head>
    <meta charset="UTF-8">
    <meta name="viewport" content="width=device-width, initial-scale=1.0, user-scalable=no, maximum-scale=1.0, minimum-scale=1.0">
    <title>Eform Locker System</title>
    <link rel="stylesheet" href="/static/design-system.css?v=1">
    <link rel="stylesheet" href="/static/styles-simple.css?v=1">
    
    <!-- Touch screen optimizations -->
    <meta name="theme-color" content="#4CAF50">
    <meta name="apple-mobile-web-app-capable" content="yes">
    <meta name="apple-mobile-web-app-status-bar-style" content="black">
    <meta name="apple-touch-fullscreen" content="yes">
    <meta name="mobile-web-app-capable" content="yes">
    
    <!-- Pi performance optimizations -->
    <meta name="format-detection" content="telephone=no">
    <meta name="msapplication-tap-highlight" content="no">
    <meta http-equiv="X-UA-Compatible" content="IE=edge">
    
    <!-- Preload critical resources -->
    <link rel="preload" href="/static/app-simple.js" as="script">
</head>
<body>
    <div id="app">
        <div id="toasts" aria-live="polite" aria-atomic="true"></div>
        <!-- Header Bar -->
        <header id="header" class="header">
            <div class="header-content">
                <div class="status-indicator" id="connection-status">
                    <span class="status-dot"></span>
                    <span class="status-text">Bağlı</span>
                </div>
                <div class="session-timer" id="session-timer" style="display: none;">
                    <span class="timer-text">Süre: </span>
                    <span class="timer-value" id="countdown-value">30</span>
                </div>
            </div>
        </header>

        <!-- Main Content Area -->
        <main id="main-content" class="main-content">
            <!-- Idle State -->
            <div id="idle-screen" class="screen active">
                <div class="idle-message">
                    <!-- Idle hero card (square) -->
                    <div class="hero-card" aria-hidden="true">
                        <div class="hero-inner">
                            <div class="hero-icon">
                                <svg width="140" height="140" viewBox="0 0 24 24" fill="currentColor" aria-hidden="true">
                                    <path d="M20 4H4C2.9 4 2 4.9 2 6V18C2 19.1 2.9 20 4 20H20C21.1 20 22 19.1 22 18V6C22 4.9 21.1 4 20 4ZM20 18H4V6H20V18ZM6 8H8V10H6V8ZM6 12H8V14H6V12ZM10 8H18V10H10V8ZM10 12H16V14H10V12Z"/>
                                </svg>
                            </div>
                        </div>
                    </div>
<<<<<<< HEAD
                    <h1 class="main-prompt">Lütfen Kartınızı okutun</h1>
=======

                    <h1 class="main-prompt">Kartınızı okutun</h1>
>>>>>>> d06fc9ed
                    <p class="sub-prompt">RFID kartınızı okutucuya yaklaştırın</p>

                    <!-- Steps panel -->
                    <div class="steps-card" role="group" aria-label="Kullanım adımları">
                        <ol class="steps-list">
                            <li class="step-item">
                                <span class="step-index">1</span>
                                <span class="step-text">Kartınızı okutucuya yaklaştırın</span>
                            </li>
                            <li class="step-item">
                                <span class="step-index">2</span>
                                <span class="step-text">Dolap seçin ve eşyalarınızı yerleştirin</span>
                            </li>
                            <li class="step-item">
                                <span class="step-index">3</span>
                                <span class="step-text">Dolap otomatik olarak açılacaktır</span>
                            </li>
                        </ol>
                    </div>

                    <!-- Info note -->
                    <div class="info-note" role="note">
                        <strong>Bilgi:</strong> Mevcut dolap sahibisinizse, dolabınız otomatik açılır. Aynı dolabı tekrar kullanmak için kartınızı tekrar okutun.
                    </div>
                </div>
            </div>

            <!-- Session State -->
            <div id="session-screen" class="screen">
                <div class="session-header">
                    <h2 class="session-title">Dolap seçin</h2>
                    <p class="session-subtitle">Kullanmak istediğiniz dolabı seçin</p>
                    <p class="session-instructions">Yeşil renkli boş dolaplara dokunabilirsiniz</p>
                </div>
                <div class="locker-grid" id="locker-grid">
                    <!-- Locker tiles will be generated dynamically -->
                </div>
            </div>

            <!-- Loading State -->
            <div id="loading-screen" class="screen">
                <div class="loading-message">
                    <div class="loading-spinner"></div>
                    <h2 class="loading-text" id="loading-text">İşlem yapılıyor...</h2>
                </div>
            </div>

            <!-- Error State -->
            <div id="error-screen" class="screen">
                <div class="error-message">
                    <!-- Error Icon -->
                    <div class="error-icon">
                        <svg width="80" height="80" viewBox="0 0 24 24" fill="currentColor">
                            <path d="M12 2C6.48 2 2 6.48 2 12s4.48 10 10 10 10-4.48 10-10S17.52 2 12 2zm-2 15l-5-5 1.41-1.41L10 14.17l7.59-7.59L19 8l-9 9z"/>
                        </svg>
                    </div>
                    
                    <!-- Main Error Message -->
                    <h2 class="error-text" id="error-text">Bir hata oluştu</h2>
                    
                    <!-- Error Description -->
                    <p class="error-description" id="error-description">Beklenmeyen bir sorun oluştu</p>
                    
                    <!-- Recovery Instructions -->
                    <p class="error-recovery" id="error-recovery">Lütfen tekrar deneyin</p>
                    
                    <!-- Action Buttons -->
                    <div class="error-actions">
                        <button class="retry-button" id="retry-button" style="display: none;">Tekrar Dene</button>
                        <button class="return-button" id="return-button">Ana ekrana dön</button>
                    </div>
                </div>
            </div>
        </main>

        <!-- Generic modal overlay (reused by app) -->
        <div id="modal-overlay" class="modal-overlay" role="dialog" aria-modal="true" style="display:none">
            <div class="modal-panel">
                <h2 id="modal-title" class="modal-title"></h2>
                <p id="modal-desc" class="modal-desc"></p>
                <div id="modal-actions" class="modal-actions"></div>
            </div>
        </div>

    </div>

    <!-- Load Pi optimizations first -->
    <script src="/static/pi-config.js"></script>
    
    <!-- Load performance tracker - TEMPORARILY DISABLED -->
    <!-- <script src="/static/performance-tracker.js"></script> -->
    
    <!-- Load simplified JavaScript -->
    <script src="/static/app-simple.js"></script>
</body>
</html>
<|MERGE_RESOLUTION|>--- conflicted
+++ resolved
@@ -54,12 +54,8 @@
                             </div>
                         </div>
                     </div>
-<<<<<<< HEAD
-                    <h1 class="main-prompt">Lütfen Kartınızı okutun</h1>
-=======
 
                     <h1 class="main-prompt">Kartınızı okutun</h1>
->>>>>>> d06fc9ed
                     <p class="sub-prompt">RFID kartınızı okutucuya yaklaştırın</p>
 
                     <!-- Steps panel -->

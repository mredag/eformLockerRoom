--- conflicted
+++ resolved
@@ -1306,11 +1306,8 @@
                 
                 // Enhanced visual content with hardware info
                 tile.innerHTML = `
-<<<<<<< HEAD
+
                     <div class="locker-number">${locker.displayName}</div>
-=======
-                    <div class.locker-number">${locker.displayName}</div>
->>>>>>> 5a489f2e
                     <div class="locker-size">${locker.size || ''}</div>
                     <div class="locker-status">BOŞ</div>
                 `;
